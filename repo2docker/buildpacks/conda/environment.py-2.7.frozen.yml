--- conflicted
+++ resolved
@@ -1,9 +1,5 @@
 # AUTO GENERATED FROM environment.py-2.7.yml, DO NOT MANUALLY MODIFY
-<<<<<<< HEAD
 # Frozen on 2019-04-24 17:58:08 UTC
-=======
-# Frozen on 2019-04-04 20:21:17 UTC
->>>>>>> f9620edd
 name: r2d
 channels:
   - conda-forge
